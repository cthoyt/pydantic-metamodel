--- conflicted
+++ resolved
@@ -12,11 +12,8 @@
     IsObject,
     IsPredicate,
     IsSubject,
-<<<<<<< HEAD
     PydURIRef,
-=======
     RDFBaseModel,
->>>>>>> 7d9ee77e
     RDFInstanceBaseModel,
     RDFTripleBaseModel,
     RDFUntypedInstanceBaseModel,
@@ -259,8 +256,7 @@
                     Literal("https://cthoyt.com/", datatype=XSD.anyURI),
                 ),
             },
-<<<<<<< HEAD
-            person.get_graph(),
+            person,
         )
 
     def test_uri(self) -> None:
@@ -295,7 +291,4 @@
                 (ORCID[CHARLIE_ORCID], RDFS.seeAlso, URIRef(uri)),
             },
             person_2.get_graph(),
-=======
-            person,
->>>>>>> 7d9ee77e
         )