"""A quick and dirty metamodel based on Pydantic."""

from __future__ import annotations

from abc import ABC, abstractmethod
from typing import Any, ClassVar, TypeAlias, Union

import rdflib
from pydantic import AnyUrl, BaseModel
<<<<<<< HEAD
from pydantic_core import core_schema
from pydantic_core.core_schema import AfterValidatorFunctionSchema
from rdflib import RDF, XSD, BNode, Graph, Literal, Namespace, Node
=======
from rdflib import RDF, XSD, BNode, Graph, Literal, Namespace, Node, URIRef
>>>>>>> d78c33bc

__all__ = [
    "PredicateAnnotation",
    "PydURIRef",
    "RDFAnnotation",
    "RDFBaseModel",
    "RDFInstanceBaseModel",
    "WithPredicate",
    "WithPredicateNamespace",
]

Primitive: TypeAlias = str | float | int | bool
#: A type hint for things that can be handled
Addable: TypeAlias = Union[Node, Primitive, "RDFInstanceBaseModel", AnyUrl, list["Addable"]]
<<<<<<< HEAD


class PydURIRef(rdflib.URIRef):
    """Wrapper type for RDFlib URIRef that works with Pydantic."""

    @classmethod
    def __get_pydantic_core_schema__(
        cls, _source_type: Any, _handler: Any
    ) -> AfterValidatorFunctionSchema:
        return core_schema.no_info_after_validator_function(
            cls._validate,
            core_schema.str_schema(),  # Input must be a string
            serialization=core_schema.to_string_ser_schema(),  # Serialize via str()
        )

    @classmethod
    def _validate(cls, v: Any) -> rdflib.URIRef:
        if isinstance(v, rdflib.URIRef):
            return v
        return rdflib.URIRef(v)
=======
>>>>>>> d78c33bc


class RDFAnnotation:
    """A harness that should be used as annotations inside a type hint."""


class PredicateAnnotation(RDFAnnotation, ABC):
    """For serializing values."""

    @abstractmethod
    def add_to_graph(self, graph: Graph, node: Node, value: Addable) -> None:
        """Add."""
        raise NotImplementedError


class WithPredicate(PredicateAnnotation):
    """Serializes a field representing a value/entity using the given predicate."""

    def __init__(self, predicate: rdflib.URIRef):
        """Initialize the configuration with a predicate."""
        self.predicate = predicate

    def add_to_graph(self, graph: Graph, node: Node, value: Addable) -> None:
        """Add to the graph."""
        if isinstance(value, RDFInstanceBaseModel):
            graph.add((node, self.predicate, value.add_to_graph(graph)))
        elif isinstance(value, Node):
            graph.add((node, self.predicate, value))
<<<<<<< HEAD
        elif isinstance(value, PydURIRef):
            graph.add((node, self.predicate, value))
=======
>>>>>>> d78c33bc
        elif isinstance(value, AnyUrl):
            graph.add((node, self.predicate, Literal(value.unicode_string(), datatype=XSD.anyURI)))
        elif isinstance(value, Primitive):
            graph.add((node, self.predicate, Literal(value)))
        elif isinstance(value, list):
            for subvalue in value:
                # we're recursively calling since all the elements in
                # the list should get the same predicate treatment
                self.add_to_graph(graph, node, subvalue)
        elif value is None:
            pass
        else:
            raise NotImplementedError(f"unhandled: {value}")


class WithPredicateNamespace(PredicateAnnotation):
    """Serializes a field representing an entity in a given namespace with the given predicate."""

    def __init__(self, predicate: rdflib.URIRef, namespace: Namespace) -> None:
        """Initialize the annotation with the predicate and namespace."""
        self.namespace = namespace
        self.predicate = predicate

    def add_to_graph(self, graph: Graph, node: Node, value: Addable) -> None:
        """Add to the graph."""
        if not isinstance(value, str):
            raise TypeError
        graph.add((node, self.predicate, self.namespace[value]))


class RDFBaseModel(BaseModel, ABC):
    """A base class for Pydantic models that can be serialized to RDF."""

    def model_dump_turtle(self) -> str:
        """Serialize turtle."""
        return self.get_graph().serialize(format="ttl")

    def get_graph(self) -> rdflib.Graph:
        """Get as RDF."""
        graph = rdflib.Graph()
        self.add_to_graph(graph)
        return graph

    @abstractmethod
    def add_to_graph(self, graph: rdflib.Graph) -> Node:
        """Add to the graph."""

    @abstractmethod
    def get_node(self) -> Node:
        """Get the URI representing the instance."""
        raise NotImplementedError


def _add_annotated(t: BaseModel, graph: rdflib.Graph, node: Node) -> None:
    for name, field in t.__class__.model_fields.items():
        for annotation in field.metadata:
            if isinstance(annotation, PredicateAnnotation):
                value = getattr(t, name)
                annotation.add_to_graph(graph, node, value)


class RDFUntypedInstanceBaseModel(RDFBaseModel, ABC):
    """A base class for Pydantic models that represent instances.

    - All subclasses must specify their ``rdf_type`` and a function
      for getting the URI for the instance.
    - All fields are opt-in for serialization to RDF and fully explicit.
    """

    def add_to_graph(self, graph: rdflib.Graph) -> Node:
        """Add to the graph."""
        node = self.get_node()
        _add_annotated(self, graph, node)
        return node


class RDFInstanceBaseModel(RDFUntypedInstanceBaseModel, ABC):
    """A base class for Pydantic models that represent instances.

    - All subclasses must specify their ``rdf_type`` and a function
      for getting the URI for the instance.
    - All fields are opt-in for serialization to RDF and fully explicit.
    """

    #: A variable denoting the RDF type that all instances of this
    #: class will get serialized with
    rdf_type: ClassVar[rdflib.URIRef]

    def add_to_graph(self, graph: rdflib.Graph) -> Node:
        """Add to the graph."""
        node = super().add_to_graph(graph)
        graph.add((node, RDF.type, self.rdf_type))
        return node


class TripleAnnotation(RDFAnnotation):
    """A base class for triple annotations."""


class IsSubject(TripleAnnotation):
    """An annotation for a field that denotes the subject."""


class IsPredicate(TripleAnnotation):
    """An annotation that denotes the predicate."""


class IsObject(TripleAnnotation):
    """An annotation for a field that denotes the object."""


class RDFTripleBaseModel(RDFBaseModel):
    """A base class for Pydantic models that represent triples and their annotations."""

    def add_to_graph(self, graph: rdflib.Graph) -> Node:
        """Add to the graph."""
        subject = self._get(IsSubject, graph)
        predicate = self._get(IsPredicate, graph)
        obj = self._get(IsObject, graph)
        graph.add((subject, predicate, obj))

        node = self.get_node()
        graph.add((node, RDF.type, RDF.Statement))
        graph.add((node, RDF.subject, subject))
        graph.add((node, RDF.predicate, predicate))
        graph.add((node, RDF.object, obj))
        _add_annotated(self, graph, node)
        return node

    def get_node(self) -> Node:
        """Return a blank node, representing the reified triple."""
        return BNode()

    def _get(self, checker: type[TripleAnnotation], graph: rdflib.Graph) -> Node:
        for name, field in self.__class__.model_fields.items():
            for annotation in field.metadata:
                if isinstance(annotation, checker):
                    value = getattr(self, name)
                    if isinstance(value, RDFBaseModel):
                        return value.add_to_graph(graph)
                    elif isinstance(value, Node):
                        return value
                    else:
                        raise NotImplementedError

        raise KeyError<|MERGE_RESOLUTION|>--- conflicted
+++ resolved
@@ -7,13 +7,9 @@
 
 import rdflib
 from pydantic import AnyUrl, BaseModel
-<<<<<<< HEAD
 from pydantic_core import core_schema
 from pydantic_core.core_schema import AfterValidatorFunctionSchema
 from rdflib import RDF, XSD, BNode, Graph, Literal, Namespace, Node
-=======
-from rdflib import RDF, XSD, BNode, Graph, Literal, Namespace, Node, URIRef
->>>>>>> d78c33bc
 
 __all__ = [
     "PredicateAnnotation",
@@ -28,7 +24,6 @@
 Primitive: TypeAlias = str | float | int | bool
 #: A type hint for things that can be handled
 Addable: TypeAlias = Union[Node, Primitive, "RDFInstanceBaseModel", AnyUrl, list["Addable"]]
-<<<<<<< HEAD
 
 
 class PydURIRef(rdflib.URIRef):
@@ -49,8 +44,6 @@
         if isinstance(v, rdflib.URIRef):
             return v
         return rdflib.URIRef(v)
-=======
->>>>>>> d78c33bc
 
 
 class RDFAnnotation:
@@ -79,11 +72,8 @@
             graph.add((node, self.predicate, value.add_to_graph(graph)))
         elif isinstance(value, Node):
             graph.add((node, self.predicate, value))
-<<<<<<< HEAD
         elif isinstance(value, PydURIRef):
             graph.add((node, self.predicate, value))
-=======
->>>>>>> d78c33bc
         elif isinstance(value, AnyUrl):
             graph.add((node, self.predicate, Literal(value.unicode_string(), datatype=XSD.anyURI)))
         elif isinstance(value, Primitive):
